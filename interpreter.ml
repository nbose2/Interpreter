--- conflicted
+++ resolved
@@ -723,16 +723,9 @@
     : status * memory * string list * string list =
   match inp with
   | [] -> (Bad, mem, inp, ["interpret_read: unexpected end of input"])
-<<<<<<< HEAD
   | hd::tl -> match (is_numeric hd) with
               | true -> (Good, (id,(int_of_string hd))::mem, tl, outp)
               | _ -> (Bad, mem, inp, ["interpret_read: non-numeric input"])
-=======
-  | hd::tl -> let is_number = is_numeric hd in
-                match is_number with
-                | true -> (Good, (id,(int_of_string hd))::mem, tl, outp) 
-                | false -> (Bad, mem, inp, ["interpret_read: non-numeric input"])
->>>>>>> f3e0f335
   | _ -> (Bad, mem, inp, ["interpret_read: unexpected error"])
 
 and interpret_write (expr:ast_e) (mem:memory)
@@ -838,11 +831,7 @@
 
 let main () =
   (* print_string (interpret primes_syntax_tree "10"); *)
-<<<<<<< HEAD
   print_string (interpret sum_ave_syntax_tree "4 6");
-=======
-  print_string (interpret sum_ave_syntax_tree "4 6"); 
->>>>>>> f3e0f335
     (* should print "10 5" *)
   print_newline ();
    print_string (interpret primes_syntax_tree "10");
