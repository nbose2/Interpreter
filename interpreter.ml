(*******************************************************************
    LL(1) parser generator, syntax tree builder for an extended
    calculator language, and (skeleton of an) interpreter for the
    generated syntax trees.  

    For CSC 2/454, Fall 2016
    Michael L. Scott

    If compiled and run, will execute "main()".
    Alternatively, can be "#use"-ed (or compiled and then "#load"-ed)
    into the top-level interpreter,
 *******************************************************************)

open List;;
(* The List library includes a large collection of useful functions.
   In the provided code, I've used assoc, exists, filter, find,
   fold_left, hd, length, map, and rev
*)

open Str;;      (* for split *)
(* The Str library provides a few extra string-processing routines.
   In particular, it provides "split", which I use to break program
   input into whitespace-separated words.  Note, however, that this
   library is not automatically available.  If you are using the
   top-level interpreter, you have to say
        #load "str.cma";;
   If you are generating an executable fron the shell, you have to say
        ocamlc str.cma interpreter.ml
*)

(* Surprisingly, compose isn't built in.  It's included in various
   widely used commercial packages, but not in the core libraries. *)
let compose f g x = f (g x);;

(* A nonterminal may have several productions 
   For example, consider the nonterminal SL. It has two productions: 
     (1) SL -> S SL
     (2) SL -> EPSILON 
   A symbol_production contains a nonterminal followed by all possible
   right-hand sides of the production resulting from the nonterminal.
   In our example, these would be
     (1) S SL
     (2) EPSILON
   Each right-hand side of the production is a list of strings. Since
   the second part of symbol_production is a list of right-hand sides 
   of productions it is a list of a list of strings. *) 
type symbol_productions = (string * string list list);;
(*                         nt     * list of productions (more specifically, a production's right-hand side) *)

(* A grammar is a collection of productions. Therefore, it can be composed
   of a list of symbol_productions, one for each nonterminal. *)
type grammar = symbol_productions list;;

(* A parse_table is a collection of nonterminals paired with the predict
   sets of each of its productions. Therefore, a parse_table is a list
   of nonterminals and their predict_sets. *)
type parse_table = (string * (string list * string list) list) list;;
(*                  nt        predict_set   rhs *)

(* The Extended Calculator Grammar that we will be using for this project. *)
let ecg : grammar =
  [ ("P",  [["SL"; "$$"]])
  ; ("SL", [["S"; "SL"]; []])
  ; ("S",  [ ["id"; ":="; "E"]; ["read"; "id"]; ["write"; "E"]
           ; ["if"; "R"; "SL"; "fi"]; ["do"; "SL"; "od"]; ["check"; "R"]
           ])
  ; ("R",  [["E"; "ET"]])
  ; ("E",  [["T"; "TT"]])
  ; ("T",  [["F"; "FT"]])
  ; ("F",  [["id"]; ["num"]; ["("; "E"; ")"]])
  ; ("ET", [["ro"; "E"]; []])
  ; ("TT", [["ao"; "T"; "TT"]; []])
  ; ("FT", [["mo"; "F"; "FT"]; []])
  ; ("ro", [["=="]; ["<>"]; ["<"]; [">"]; ["<="]; [">="]])
  ; ("ao", [["+"]; ["-"]])
  ; ("mo", [["*"]; ["/"]])
  ];;

(* is e a member of list l? *)
let member e l = exists ((=) e) l;;

(* OCaml has a built-in quicksort; this was just an exercise. *)
let rec sort l =
  let rec partition pivot l left right =
    match l with
    | []        -> (left, right)
    | c :: rest -> if (compare c pivot) < 0
                   then partition pivot rest (c :: left) right
                   else partition pivot rest left (c :: right) in
  match l with
  | []        -> l
  | h :: []   -> l
  | h :: rest -> let (left, right) = partition h rest [] [] in
                 (sort left) @ [h] @ (sort right);;

(* leave only one of any consecutive identical elements in list *)
let rec unique l =
  match l with
  | []             -> l
  | h :: []        -> l
  | a :: b :: rest -> if a = b (* structural eq *)
                      then unique (b :: rest)
                      else a :: unique (b :: rest);;

(* Sorts lists and removes duplicates from the list. *)
let unique_sort l = unique (sort l);;

(* Return all individual productions in grammar. *)
let productions gram : (string * string list) list =
  let prods (lhs, rhss) = map (fun rhs -> (lhs, rhs)) rhss in
  fold_left (@) [] (map prods gram);;

(* Return all symbols in grammar. *)
let gsymbols gram : string list =
  unique_sort
    (fold_left (@) [] (map (compose (fold_left (@) []) snd) gram));;

(* Return all elements of l that are not in to_exclude.
   Assume that both lists are sorted *)
let list_minus l to_exclude =
  let rec helper rest te rtn =
    match rest with
    | []     -> rtn
    | h :: t -> match te with
                | []       -> (rev rest) @ rtn
                | h2 :: t2 -> match compare h h2 with
                              | -1 -> helper t te (h :: rtn)
                              |  0 -> helper t t2 rtn
                              |  _ -> helper rest t2 rtn in
  rev (helper l to_exclude []);;

(* Return just the nonterminals. *)
let nonterminals gram : string list = map fst gram;;

(* Return just the terminals. *)
let terminals gram : string list =
    list_minus (gsymbols gram) (unique_sort (nonterminals gram));;

(* Return the start symbol.  Throw exception if grammar is empty. *)
let start_symbol gram : string = fst (hd gram);;

let is_nonterminal e gram = member e (nonterminals gram);;

let is_terminal e gram = member e (terminals gram);;

let union s1 s2 = unique_sort (s1 @ s2);;

(* return suffix of lst that begins with first occurrence of sym
   (or [] if there is no such occurrence) *)
let rec suffix sym lst = 
  match lst with
  | [] -> []
  | h :: t -> if h = sym (* structural eq *)
              then lst else suffix sym t;;

(* Return a list of pairs.
   Each pair consists of a symbol A and a list of symbols beta
   such that for some alpha, A -> alpha B beta. *)
type right_context = (string * string list) list;;
let get_right_context (b:string) gram : right_context =
  fold_left (@) []
            (map (fun prod ->
                    let a = fst prod in
                    let rec helper accum rhs =
                      let b_beta = suffix b rhs in
                      match b_beta with
                      | [] -> accum
                      | x :: beta  -> (* assert x = b *)
                                      helper ((a, beta) :: accum) beta in
                    helper [] (snd prod))
                 (productions gram));;

(* parser generator starts here *)

type symbol_knowledge = string * bool * string list * string list;;
type knowledge = symbol_knowledge list;;
let symbol_field (s, e, fi, fo) = s;;
let eps_field (s, e, fi, fo) = e;;
let first_field (s, e, fi, fo) = fi;;
let follow_field (s, e, fi, fo) = fo;;

let initial_knowledge gram : knowledge =
  map (fun a -> (a, false, [], [])) (nonterminals gram);;

let get_symbol_knowledge (a:string) (kdg:knowledge) : symbol_knowledge =
  find (fun (s, e, fi, fo) -> s = a) kdg;;

(* Can word list w generate epsilon based on current estimates?
   if w is an empty list, yes
   if w is a single terminal, no
   if w is a single nonterminal, look it up
   if w is a non-empty list, "iterate" over elements *)
let rec generates_epsilon (w:string list) (kdg:knowledge) gram : bool =
  match w with
  | [] -> true
  | h :: t -> if is_terminal h gram then false
              else eps_field (get_symbol_knowledge h kdg)
                   && generates_epsilon t kdg gram;;

(* Return FIRST(w), based on current estimates.
   if w is an empty list, return []  [empty set]
   if w is a single terminal, return [w]
   if w is a single nonterminal, look it up
   if w is a non-empty list, "iterate" over elements *)
let rec first (w:string list) (kdg:knowledge) gram : (string list) =
  match w with
  | [] -> []
  | x :: _ when is_terminal x gram -> [x]
  | x :: rest -> let s = first_field (get_symbol_knowledge x kdg) in
                 if generates_epsilon [x] kdg gram
                 then union s (first rest kdg gram)
                 else s;;

let follow (a:string) (kdg:knowledge) : string list =
  follow_field (get_symbol_knowledge a kdg);;

let rec map3 f l1 l2 l3 =
  match (l1, l2, l3) with
  | ([], [], []) -> []
  | (h1 :: t1, h2 :: t2, h3 :: t3) -> (f h1 h2 h3) :: map3 f t1 t2 t3
  | _ -> raise (Failure "mismatched_lists");;

(* Return knowledge structure for grammar.
   Start with (initial_knowledge grammar) and "iterate",
   until the structure doesn't change.
   Uses (get_right_context B gram), for all nonterminals B,
   to help compute follow sets. *)
let get_knowledge gram : knowledge =
  let nts : string list = nonterminals gram in
  let right_contexts : right_context list
     = map (fun s -> get_right_context s gram) nts in
  let rec helper kdg =
    let update : symbol_knowledge -> symbol_productions
                   -> right_context -> symbol_knowledge
          = fun old_sym_kdg sym_prods sym_right_context ->
      let my_first s = first s kdg gram in
      let my_eps s = generates_epsilon s kdg gram in
      let filtered_follow p = if my_eps (snd p)
                              then (follow (fst p) kdg)
                              else [] in
      (
        symbol_field old_sym_kdg,       (* nonterminal itself *)
        (eps_field old_sym_kdg)         (* previous estimate *)
            || (fold_left (||) false (map my_eps (snd sym_prods))),
        union (first_field old_sym_kdg) (* previous estimate *)
            (fold_left union [] (map my_first (snd sym_prods))),
        union (union
                (follow_field old_sym_kdg)  (* previous estimate *)
                (fold_left union [] (map my_first
                                      (map (fun p ->
                                              match snd p with
                                              | [] -> []
                                              | h :: t -> [h])
                                           sym_right_context))))
              (fold_left union [] (map filtered_follow sym_right_context))
      ) in    (* end of update *)
    let new_kdg = map3 update kdg gram right_contexts in
    (* body of helper: *)
    if new_kdg = kdg then kdg else helper new_kdg in
  (* body of get_knowledge: *)
  helper (initial_knowledge gram);;

let get_parse_table (gram:grammar) : parse_table =
  let kdg = get_knowledge gram in
  map (fun (lhs, rhss) ->
        (lhs, (map (fun rhs ->
                      (union (first rhs kdg gram)
                             (if (generates_epsilon rhs kdg gram)
                              then (follow lhs kdg) else []),
                      rhs))
                   rhss)))
      gram;;

(* convert string to list of char *)
let explode (s:string) : char list =
  let rec exp i l = if i < 0 then l else exp (i-1) (s.[i] :: l) in
  exp (String.length s - 1) [];;

(* convert list of char to string
   (This uses imperative features.  It used to be a built-in.) *)
let implode (l:char list) : string =
  let res = Bytes.create (length l) in
  let rec imp i l =
    match l with
    | [] -> Bytes.to_string res
    | c :: l -> Bytes.set res i c; imp (i + 1) l in
  imp 0 l;;

(*******************************************************************
   scanner:
 *******************************************************************)

type token = string * string;;
(*         category * name *)

let tokenize (program:string) : token list =
  let get_id prog =
    let rec gi tok p =
        match p with
        | c :: rest when (('a' <= c && c <= 'z')
                       || ('A' <= c && c <= 'Z')
                       || ('0' <= c && c <= '9') || (c = '_'))
            -> gi (c :: tok) rest
        | _ -> (implode (rev tok), p) in
    gi [] prog in
  let get_int prog =
    let rec gi tok p =
        match p with
        | c :: rest when ('0' <= c && c <= '9')
            -> gi (c :: tok) rest
        | _ -> (implode (rev tok), p) in
    gi [] prog in
  let get_num prog =
    let (tok, rest) = get_int prog in
    match rest with
    | '.' :: c :: r when ('0' <= c && c <= '9')
        -> let (tok2, rest2) = get_int (c :: r) in
           ((tok ^ "." ^ tok2), rest2)
    | _ -> (tok, rest) in
  let rec get_error tok prog =
    match prog with
    | [] -> (implode (rev tok), prog)
    | c :: rest ->
        match c with
        | ':' | '+' | '-' | '*' | '/' | '(' | ')' | '_'
        | '<' | '>' | '=' | 'a'..'z' | 'A'..'Z' | '0'..'9'
            -> (implode (rev tok), prog)
        | _ -> get_error (c :: tok) rest in
  let rec skip_space prog =
    match prog with
    | [] -> []
    | c :: rest -> if (c = ' ' || c = '\n' || c = '\r' || c = '\t')
                      then skip_space rest else prog in
  let rec tkize toks prog =
    match prog with
    | []                 -> (("$$" :: toks), [])
    | '\n' :: rest
    | '\r' :: rest
    | '\t' :: rest
    | ' ' :: rest        -> tkize toks (skip_space prog)
    | ':' :: '=' :: rest -> tkize (":=" :: toks) rest
    | '+' :: rest        -> tkize ("+"  :: toks) rest
    | '-' :: rest        -> tkize ("-"  :: toks) rest
    | '*' :: rest        -> tkize ("*"  :: toks) rest
    | '/' :: rest        -> tkize ("/"  :: toks) rest
    | '(' :: rest        -> tkize ("("  :: toks) rest
    | ')' :: rest        -> tkize (")"  :: toks) rest
    | '<' :: '>' :: rest -> tkize ("<>" :: toks) rest
    | '<' :: '=' :: rest -> tkize ("<=" :: toks) rest
    | '<' :: rest        -> tkize ("<"  :: toks) rest
    | '>' :: '=' :: rest -> tkize (">=" :: toks) rest
    | '>' :: rest        -> tkize (">"  :: toks) rest
    | '=' :: '=' :: rest -> tkize ("==" :: toks) rest
    | h :: t -> match h with
           | '0'..'9' -> let (t, rest) = get_num prog in
                         tkize (t :: toks) rest
           | 'a'..'z'
           | 'A'..'Z'
           | '_'      -> let (t, rest) = get_id prog in
                         tkize (t :: toks) rest
           | c        -> let (t, rest) = get_error [c] t in
                         tkize (t :: toks) rest in
  let (toks, _) = (tkize [] (explode program)) in
  let categorize tok =
    match tok with
    | "check" | "do" | "fi"
    | "if"    | "od" | "read" | "write"
    | ":=" | "+"  | "-"  | "*"  | "/"  | "("  | ")"
    | "<"  | "<=" | ">"  | ">=" | "==" | "<>" | "$$"
        -> (tok, tok)
    | _ -> match tok.[0] with
           | '0'..'9' -> ("num", tok)
           | 'a'..'z'
           | 'A'..'Z' | '_' -> ("id", tok)
           | _ -> ("error", tok) in
  map categorize (rev toks);;

(*******************************************************************
   The main parse routine below returns a parse tree (or PT_error if
   the input program is syntactically invalid).  To build that tree it
   employs a simplified version of the "attribute stack" described in
   Section 4.5.2 (pages 50-55) on the PLP companion site.
  
   When it predicts A -> B C D, the parser pops A from the parse stack
   and then, before pushing D, C, and B (in that order), it pushes a
   number (in this case 3) indicating the length of the right hand side.
   It also pushes A into the attribute stack.
  
   When it matches a token, the parser pushes this into the attribute
   stack as well.
  
   Finally, when it encounters a number (say k) in the stack (as opposed
   to a character string), the parser pops k+1 symbols from the
   attribute stack, joins them together into a list, and pushes the list
   back into the attribute stack.
  
   These rules suffice to accumulate a complete parse tree into the
   attribute stack at the end of the parse.
  
   Note that everything is done functionally.  We don't really modify
   the stacks; we pass new versions to a tail recursive routine.
 *******************************************************************)

(* Extract grammar from parse-tab, so we can invoke the various routines
   that expect a grammar as argument. *)
let grammar_of (parse_tab:parse_table) : grammar =
    map (fun p -> (fst p, (fold_left (@) [] (map (fun (a, b) -> [b])
                                                 (snd p))))) parse_tab;;

type parse_tree =   (* among other things, parse_trees are *)
| PT_error          (* the elements of the attribute stack *)
| PT_id of string
| PT_num of string
| PT_term of string
| PT_nt of (string * parse_tree list);;
    
(* Pop rhs-len + 1 symbols off the attribute stack,
   assemble into a production, and push back onto the stack. *)
let reduce_1_prod (astack:parse_tree list) (rhs_len:int) : parse_tree list =
  let rec helper atk k prod =
    match (k, atk) with
    | (0, PT_nt(nt, []) :: t) -> PT_nt(nt, prod) :: t
    | (n, h :: t) when n <> 0 -> helper t (k - 1) (h :: prod)
    | _ -> raise (Failure "expected nonterminal at top of astack") in
   helper astack rhs_len [];;

let sum_ave_prog = "read a read b sum := a + b write sum write sum / 2";;
let primes_prog = "
     read n
     cp := 2
     do check n > 0
         found := 0
         cf1 := 2
         cf1s := cf1 * cf1
         do check cf1s <= cp
             cf2 := 2
             pr := cf1 * cf2
             do check pr <= cp
                 if pr == cp
                     found := 1
                 fi
                 cf2 := cf2 + 1
                 pr := cf1 * cf2
             od
             cf1 := cf1 + 1
             cf1s := cf1 * cf1
         od
         if found == 0
             write cp
             n := n - 1
         fi
         cp := cp + 1
     od";;


type parse_action = PA_error | PA_prediction of string list;;
(* Double-index to find prediction (list of RHS symbols) for
   nonterminal nt and terminal t.
   Return PA_error if not found. *)
let get_parse_action (nt:string) (t:string) (parse_tab:parse_table) : parse_action =
    let rec helper l =
        match l with
        | [] -> PA_error
        | (fs, rhs) :: rest -> if member t fs then PA_prediction(rhs)
                               else helper rest in
    helper (assoc nt parse_tab);;

type ps_item =
| PS_end of int
| PS_sym of string;;

(* Parse program according to grammar.
   [Commented-out code would
       print predictions and matches (imperatively) along the way.]
   Return parse tree if the program is in the language; PT_error if it's not. *)
let parse (parse_tab:parse_table) (program:string) : parse_tree =
  let die msg = begin
                  print_string ("syntax error: " ^ msg);
                  print_newline ();
                  PT_error 
                end in
  let gram = grammar_of parse_tab in
  let rec helper pstack tokens astack =
    match pstack with
    | [] ->
        if tokens = [] then
          (* assert: astack is nonempty *)
          hd astack
        else die "extra input beyond end of program"
    | PS_end(n) :: ps_tail ->
        helper ps_tail tokens (reduce_1_prod astack n)
    | PS_sym(tos) :: ps_tail ->
        match tokens with
        | [] -> die "unexpected end of program"
        | (term, tok) :: more_tokens ->
           (* if tok is an individual identifier or number,
              term will be a generic "id" or "num" *)
          if is_terminal tos gram then
            if tos = term then
              begin
              (*
                print_string ("   match " ^ tos);
                print_string
                    (if tos <> term      (* value comparison *)
                         then (" (" ^ tok ^ ")") else "");
                print_newline ();
              *)
                helper ps_tail more_tokens
                       (( match term with
                          | "id"  -> PT_id tok
                          | "num" -> PT_num tok
                          | _     -> PT_term tok ) :: astack)
              end
                       (* note push of tok into astack *)
            else die ("expected " ^ tos ^ " ; saw " ^ tok)
          else (* nonterminal *)
            match get_parse_action tos term parse_tab with
            | PA_error -> die ("no prediction for " ^ tos
                               ^ " when seeing " ^ tok)
            | PA_prediction(rhs) ->
                begin
                (*
                  print_string ("   predict " ^ tos ^ " ->");
                  print_string (fold_left (fun a b -> a ^ " " ^ b) "" rhs);
                  print_newline ();
                *)
                  helper ((fold_left (@) [] 
                                    (map (fun s -> [PS_sym(s)]) rhs))
                              @ [PS_end(length rhs)] @ ps_tail)
                         tokens (PT_nt(tos, []) :: astack)
                end in
  helper [PS_sym(start_symbol gram)] (tokenize program) [];;

let ecg_parse_table = get_parse_table ecg;;

(*******************************************************************
  Everything above this point in the file is complete and (I think)
  usable as-is.  The rest of the file, from here down, is a skeleton
  for the extra code you need to write.  It has been excised from my
  working solution to the assignment.  You are welcome, of course, to
  use a different organization if you prefer.  This is provided in the
  hope you may find it useful.
 *******************************************************************)

type ast_sl = ast_s list
and ast_s =
| AST_error
| AST_assign of (string * ast_e)
| AST_read of string
| AST_write of ast_e
| AST_if of (ast_e * ast_sl)
| AST_do of ast_sl
| AST_check of ast_e
and ast_e =
| AST_binop of (string * ast_e * ast_e)
| AST_id of string
| AST_num of string;;

(* Translates parse tree to syntax tree. *)
let rec ast_ize_P (p:parse_tree) : ast_sl =
  match p with
  | PT_nt ("P", [sl; PT_term "$$"]) -> ast_ize_SL sl 
  | _ -> raise (Failure "malformed parse tree in ast_ize_P")

and ast_ize_SL (sl:parse_tree) : ast_sl =
  match sl with
  | PT_nt ("SL", []) -> []
  | PT_nt ("SL", [s; sl]) -> (ast_ize_S s) :: (ast_ize_SL sl)
  | _ -> raise (Failure "malformed parse tree in ast_ize_SL")

and ast_ize_S (s:parse_tree) : ast_s =
  match s with
  | PT_nt ("S", [PT_id lhs; PT_term ":="; expr]) -> AST_assign (lhs, (ast_ize_expr expr))
  | PT_nt ("S", [PT_term "read"; PT_id id]) -> AST_read (id)
  | PT_nt ("S", [PT_term "write"; r]) -> AST_write (ast_ize_expr r)
  | PT_nt ("S", [PT_term "if"; r; sl; PT_term "fi"]) -> AST_if (ast_ize_expr r,ast_ize_SL sl)
  | PT_nt ("S", [PT_term "do"; sl; PT_term "od"]) -> AST_do (ast_ize_SL sl)
  | PT_nt ("S", [PT_term "check"; r]) -> AST_check(ast_ize_expr r)
  | _ -> raise (Failure "malformed parse tree in ast_ize_S")

and ast_ize_expr (e:parse_tree) : ast_e =
  (* e is an R, E, T, or F parse tree node *)
  match e with
  (*R*)
  | PT_nt ("R", [e; et]) -> ast_ize_reln_tail (ast_ize_expr e) et  
  (*E*)
  | PT_nt ("E", [t; tt]) -> ast_ize_expr_tail (ast_ize_expr t) tt 
  (*T*)
  | PT_nt ("T", [f; ft]) -> ast_ize_expr_tail (ast_ize_expr f) ft 
  (*F*)  
  | PT_nt ("F", [PT_term "("; r; PT_term ")"]) -> ast_ize_expr r 
  | PT_nt ("F", [PT_id id]) -> AST_id id 
  | PT_nt ("F", [PT_num lit]) -> AST_num lit 
  | _ -> raise (Failure "malformed parse tree in ast_ize_expr")

and ast_ize_reln_tail (lhs:ast_e) (tail:parse_tree) : ast_e =
  (* lhs in an inheritec attribute.
     tail is an ET parse tree node *)
  match tail with
  | PT_nt ("ET", [PT_nt ("ro", [PT_term sign]); e]) -> AST_binop (sign,lhs,(ast_ize_expr e))
  | PT_nt ("ET", []) -> lhs
  | _ -> raise (Failure "malformed parse tree in ast_ize_reln_tail")

and ast_ize_expr_tail (lhs:ast_e) (tail:parse_tree) : ast_e =
  (* lhs in an inherited attribute.
     tail is a TT or FT parse tree node *)
  match tail with
  (*TT*)
  | PT_nt ("TT", [PT_nt ("ao", [PT_term sign]); t; tt]) 
            -> ast_ize_expr_tail (AST_binop (sign, lhs, (ast_ize_expr t))) tt 
  | PT_nt ("TT", []) -> lhs
  (*FT*)
  | PT_nt ("FT", [PT_nt ("mo", [PT_term sign]); f; ft]) 
            -> ast_ize_expr_tail (AST_binop (sign, lhs, (ast_ize_expr f))) ft
  | PT_nt ("FT", []) -> lhs
  | _ -> raise (Failure "malformed parse tree in ast_ize_expr_tail")
;;

(*******************************************************************
    Interpreter
 *******************************************************************)

type memory = (string * int) list;;
(*             name   * val        *)
(* If you do the extra credit, you might want an extra Boolean
   field in the tuple to indicate whether the value has been used. *)

type value =    (* an integer or an error message *)
| Value of int
<<<<<<< HEAD
| BOOL of bool 
=======
| BOOL of bool
>>>>>>> 8e932d00
| Error of string;;

(* concatenate strings, with a separator in between if both were nonempty *)
let str_cat sep a b =
  match (a, b) with
  | (a, "") -> a
  | ("", b) -> b
  | (_, _) -> a ^ sep ^ b;;

type status =
| Good
| Bad       (* run-time error *)
| Done;;    (* failed check *)


let rec print_string_list l =
  match l with
  | [] -> print_string "\n"
  | h::t -> print_string h; print_string " "; print_string_list t;;


(* Input to a calculator program is just a sequence of numbers.  We use
   the standard Str library to split the single input string into
   whitespace-separated words, each of which is subsequently checked
   for valid integer format.
*)
let rec interpret (ast:ast_sl) (full_input:string) : string =
  let inp = split (regexp "[ \t\n\r]+") full_input in
  let (_, _, _, outp) = interpret_sl ast [] inp [] in
    (fold_left (str_cat " ") "" outp) ^ "\n"

and interpret_sl (sl:ast_sl) (mem:memory)
                 (inp:string list) (outp:string list)
    : status * memory * string list * string list =
    (*  ok?   new_mem   new_input     new_output *)
  (* your code should replace the following line *)
  (* (Good, mem, inp, outp) *)
  match sl with
  | [] -> raise (Failure "interpret_sl: cannot interpret erroneous tree")
  | s::[] -> interpret_s s mem inp outp
  | s::ssl 
        -> let res = interpret_s s mem inp outp in
                match res with
                | (stat , memo , input , output) 
                        -> interpret_sl ssl memo input output
                | _ -> raise (Failure "interpret_sl: cannot interpret erroneous tree")
<<<<<<< HEAD
  | [] -> (Good, mem, inp, outp)
  | _ -> raise (Failure "interpret_sl: cannot interpret erroneous tree")
=======
>>>>>>> 8e932d00

(* NB: the following routine is complete.  You can call it on any
   statement node and it figures out what more specific case to invoke.
*)
and interpret_s (s:ast_s) (mem:memory)
                (inp:string list) (outp:string list)
    : status * memory * string list * string list =
  match s with
  | AST_assign(id, expr) -> interpret_assign id expr mem inp outp
  | AST_read(id)         -> interpret_read id mem inp outp
  | AST_write(expr)      -> interpret_write expr mem inp outp
  | AST_if(cond, sl)     -> interpret_if cond sl mem inp outp
  | AST_do(sl)           -> interpret_do sl mem inp outp
  | AST_check(cond)      -> interpret_check cond mem inp outp
  | AST_error            -> raise (Failure "interpret_s: cannot interpret erroneous tree")

and interpret_assign (lhs:string) (rhs:ast_e) (mem:memory)
                     (inp:string list) (outp:string list)
    : status * memory * string list * string list =
  let res = interpret_expr rhs mem in 
      match res with
      | (Value(v), m) -> (Good, (lhs,v)::m, inp, outp) 
      | _ -> raise (Failure "interpret_assign: cannot interpret erroneous tree")

and interpret_read (id:string) (mem:memory)
                   (inp:string list) (outp:string list)
    : status * memory * string list * string list =
  match inp with
  | [] -> raise (Failure "interpret_read: cannot interpret erroneous tree")
  | hd::tl -> (Good, (id,(int_of_string hd))::mem, tl, outp)

and interpret_write (expr:ast_e) (mem:memory)
                    (inp:string list) (outp:string list)
    : status * memory * string list * string list =
  (* your code should replace the following line *)
  (*Evaluate the expr and append it to outp list*)
  let res = interpret_expr expr mem in 
      match res with
      | (Value(v), m) -> (Good, mem, inp, (string_of_int v)::outp)
      | _ -> raise (Failure "cannot interpret erroneous tree")
      
and interpret_if (cond:ast_e) (sl:ast_sl) (mem:memory)
                 (inp:string list) (outp:string list)
    : status * memory * string list * string list =
  (* your code should replace the following line *)
  (* (Good, mem, inp, outp) *)
  (*if the cond is true then interprete the sl, else skip*)
  let condition = interpret_expr cond mem in
      match condition with
      | (BOOL(v), m) 
          -> match v with
          | true -> interpret_sl sl m inp outp 
          | false -> (Good, mem,inp, outp)
          | _ -> raise (Failure "cannot interpret erroneous tree")
      | _ -> raise (Failure "cannot interpret erroneous tree")

and interpret_do (sl:ast_sl) (mem:memory)
                 (inp:string list) (outp:string list)
    : status * memory * string list * string list =
  match sl with
  | s :: tl -> (match s with
               | AST_check(cond) -> let cond_res = interpret_check cond mem inp outp in
                                      (match cond_res with
                                      | (st, _, _, _) -> (match st with
                                                         | Done -> (Good, mem, inp, outp)
                                                         | Good -> let body = interpret_sl tl mem inp outp in
                                                                     match body with
                                                                     | (st, m, i, o) -> interpret_do sl m i o
                                                                     | _ -> raise (Failure "interpret_do: cannot interpret erroneous tree")
                                                                     | _ -> raise (Failure "interpret_do: cannot interpret erroneous tree"))
                                      | _ -> raise (Failure "interpret_do: cannot interpret erroneous tree"))
               | _ -> let body_res = interpret_sl sl mem inp outp in
                          (match body_res with
                           | (_, m, i, o) -> interpret_do sl m i o
                           | _ -> raise (Failure "interpret_do: cannot interpret erroneous tree")))
  | s :: [] -> let body_res = interpret_s s mem inp outp in
                (match body_res with
                | (_, m, i, o) -> interpret_do sl m i o
                | _ -> raise (Failure "interpret_do: cannot interpret erroneous tree"))
  | [] -> raise (Failure "interpret_do: infinite loop") 

                                       

and interpret_check (cond:ast_e) (mem:memory)
                    (inp:string list) (outp:string list)
    : status * memory * string list * string list =
  let res = interpret_expr cond mem in
    match res with
    | (BOOL(v), m) -> match v with
                        | false -> (Done, m, inp, outp)
                        | true -> (Good, m, inp, outp)
                        | _ -> raise (Failure "interpret_check: cannot interpret erroneous tree") 
    | _ -> raise (Failure "interpret_check: cannot interpret erroneous tree") 

and interpret_expr (expr:ast_e) (mem:memory) : value * memory =
  (* your code should replace the following line *)
  (Error("code not written yet"), mem) 
 (* match expr with
  | AST_id(id) -> (Good, (id::mem))
  | AST_num(num) -> (Good, (num::mem))
  | AST_binop(op, lhs, rhs) -> eval_binop op (interpret_expr lhs mem) (inpterpret_expr rhs mem)
  | _ -> raise (Failure "interpret_expr: cannot interpret erroneous tree")
  *)

(*******************************************************************
    Testing
 *******************************************************************)

let sum_ave_parse_tree = parse ecg_parse_table sum_ave_prog;;
let sum_ave_syntax_tree = ast_ize_P sum_ave_parse_tree;;

let primes_parse_tree = parse ecg_parse_table primes_prog;;
let primes_syntax_tree = ast_ize_P primes_parse_tree;;

let ecg_run prog inp = interpret (ast_ize_P (parse ecg_parse_table prog)) inp;;

let main () =

  
(*  print_string (interpret sum_ave_syntax_tree "4 6"); 
    (* should print "10 5" *)
  print_newline ();
  print_string (interpret primes_syntax_tree "10");
    (* should print "2 3 5 7 11 13 17 19 23 29" *)
  print_newline ();
  print_string (interpret sum_ave_syntax_tree "4 foo");
    (* should print "non-numeric input" *)
  print_newline ();
  print_string (ecg_run "write 3 write 2 / 0" "");
    (* should print "3 divide by zero" *)
  print_newline ();
  print_string (ecg_run "write foo" "");
    (* should print "foo: symbol not found" *)
  print_newline ();
  print_string (ecg_run "read a read b" "3");
    (* should print "unexpected end of input" *) *)
  print_newline ();;

(* Execute function "main" iff run as a stand-alone program. *)
if !Sys.interactive then () else main ();;<|MERGE_RESOLUTION|>--- conflicted
+++ resolved
@@ -627,11 +627,7 @@
 
 type value =    (* an integer or an error message *)
 | Value of int
-<<<<<<< HEAD
 | BOOL of bool 
-=======
-| BOOL of bool
->>>>>>> 8e932d00
 | Error of string;;
 
 (* concatenate strings, with a separator in between if both were nonempty *)
@@ -670,7 +666,6 @@
   (* your code should replace the following line *)
   (* (Good, mem, inp, outp) *)
   match sl with
-  | [] -> raise (Failure "interpret_sl: cannot interpret erroneous tree")
   | s::[] -> interpret_s s mem inp outp
   | s::ssl 
         -> let res = interpret_s s mem inp outp in
@@ -678,11 +673,8 @@
                 | (stat , memo , input , output) 
                         -> interpret_sl ssl memo input output
                 | _ -> raise (Failure "interpret_sl: cannot interpret erroneous tree")
-<<<<<<< HEAD
   | [] -> (Good, mem, inp, outp)
   | _ -> raise (Failure "interpret_sl: cannot interpret erroneous tree")
-=======
->>>>>>> 8e932d00
 
 (* NB: the following routine is complete.  You can call it on any
    statement node and it figures out what more specific case to invoke.
