--- conflicted
+++ resolved
@@ -633,6 +633,11 @@
                      | Value(y) -> y
                      | _ -> raise(Failure "int_of_value: need value to use this function.");;
 
+let int_of_bool x = match x with
+                    | true -> 1
+                    | false -> 0
+                    | _ -> raise(Failure "int_of_bool: need bool to use this function.");;
+
 (* concatenate strings, with a separator in between if both were nonempty *)
 let str_cat sep a b =
   match (a, b) with
@@ -644,12 +649,6 @@
 | Good
 | Bad       (* run-time error *)
 | Done;;    (* failed check *)
-
-
-let rec print_string_list l =
-  match l with
-  | [] -> print_string "\n"
-  | h::t -> print_string h; print_string " "; print_string_list t;;
 
 
 (* Input to a calculator program is just a sequence of numbers.  We use
@@ -791,19 +790,15 @@
                                 let res_r = interpret_expr rhs mem in 
                                 match op with
                                 | "+" -> Value((int_of_value res_l) + (int_of_value res_r))
-<<<<<<< HEAD
                                 | "-" -> Value((int_of_value res_l) - (int_of_value res_r))
-                                | "==" -> Value((int_of_value res_l) = (int_of_value res_r))
-                                | "<>" -> Value((int_of_value res_l) <> (int_of_value res_r))
-                                | "<" -> Value((int_of_value res_l) < (int_of_value res_r))
-                                | "<=" -> Value((int_of_value res_l) <= (int_of_value res_r))
-                                | ">" -> Value((int_of_value res_l) > (int_of_value res_r))
-                                | ">=" -> Value((int_of_value res_l) >= (int_of_value res_r))
-=======
                                 | "*" -> Value((int_of_value res_l) * (int_of_value res_r))
                                 | "/" -> Value((int_of_value res_l) / (int_of_value res_r))
-                                | "-" -> Value((int_of_value res_l) - (int_of_value res_r))
->>>>>>> 66486ea6
+                                | "==" -> Value(int_of_bool ((int_of_value res_l) = (int_of_value res_r)))
+                                | "<>" -> Value(int_of_bool ((int_of_value res_l) <> (int_of_value res_r)))
+                                | "<" -> Value(int_of_bool ((int_of_value res_l) < (int_of_value res_r)))
+                                | "<=" -> Value(int_of_bool ((int_of_value res_l) <= (int_of_value res_r)))
+                                | ">" -> Value(int_of_bool ((int_of_value res_l) > (int_of_value res_r)))
+                                | ">=" -> Value(int_of_bool ((int_of_value res_l) >= (int_of_value res_r)))
                                 ) 
   | _ -> raise (Failure "interpret_expr: cannot interpret erroneous tree")
 
